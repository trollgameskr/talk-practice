/**
 * Gemini Live API Service
 * Handles real-time voice recognition and natural language responses
 */

import {GoogleGenerativeAI} from '@google/generative-ai';
import {
  GEMINI_CONFIG,
  GEMINI_PRICING,
  SentenceLength,
  SENTENCE_LENGTH_CONFIG,
} from '../config/gemini.config';
import {
  ConversationTopic,
  Message,
  Feedback,
  TokenUsage,
  CJKCharacterBreakdown,
} from '../types';
import {getConversationPrompts} from '../data/conversationPrompts';
import {LANGUAGE_NAMES} from '../utils/helpers';

export class GeminiService {
  private genAI!: GoogleGenerativeAI;
  private model: any;
  private chat: any;
  private currentTopic: ConversationTopic | null = null;
  private sentenceLength: SentenceLength = 'short';
  private targetLanguage: string = 'en';
  private nativeLanguage: string = 'en';
  private sessionTokenUsage: TokenUsage = {
    inputTokens: 0,
    outputTokens: 0,
    totalTokens: 0,
    estimatedCost: 0,
  };
  private onTokenUsageUpdate?: (tokenUsage: TokenUsage) => void;

  constructor(
    apiKey: string,
    sentenceLength?: SentenceLength,
    targetLanguage?: string,
    nativeLanguage?: string,
  ) {
    if (sentenceLength) {
      this.sentenceLength = sentenceLength;
    }
    if (targetLanguage) {
      this.targetLanguage = targetLanguage;
    }
    if (nativeLanguage) {
      this.nativeLanguage = nativeLanguage;
    }
    // The GoogleGenerativeAI constructor expects a plain string API key
    // Wrap in try/catch to surface errors.
    try {
      // Initialize the Google client with the provided API key
      // This works both in browser and non-browser environments when an API key is provided
      if (apiKey) {
        // Pass the API key directly as a string to the constructor
        this.genAI = new GoogleGenerativeAI(apiKey);
        this.model = this.genAI.getGenerativeModel({
          model: GEMINI_CONFIG.model,
          generationConfig: GEMINI_CONFIG.generation,
        });
      }
    } catch (err) {
      console.error('Failed to initialize GoogleGenerativeAI:', err);
      // Rethrow so callers know initialization failed
      throw err;
    }
  }

  /**
   * Set callback to be called when token usage is updated
   */
  setTokenUsageCallback(callback: (tokenUsage: TokenUsage) => void) {
    this.onTokenUsageUpdate = callback;
  }

  /**
   * Initialize a new conversation session
   */
  async startConversation(topic: ConversationTopic): Promise<string> {
    console.log('[GeminiService] Starting conversation for topic:', topic);
    this.currentTopic = topic;
    const conversationPrompts = getConversationPrompts(
      this.targetLanguage,
      this.nativeLanguage,
    );
    const prompt = conversationPrompts[topic];
    const lengthGuideline =
      SENTENCE_LENGTH_CONFIG[this.sentenceLength].guideline;
    const targetLangName = LANGUAGE_NAMES[this.targetLanguage] || 'English';

    console.log('[GeminiService] Target language:', targetLangName);
    console.log('[GeminiService] Sentence length:', this.sentenceLength);

    if (this.model && typeof this.model.startChat === 'function') {
      console.log('[GeminiService] Initializing chat with model');
      this.chat = this.model.startChat({
        history: [
          {
            role: 'user',
            parts: [
              {
                text: `${prompt.systemPrompt}\n\nIMPORTANT: ${lengthGuideline}. This applies to all your responses.`,
              },
            ],
          },
          {
            role: 'model',
            parts: [
              {
                text: `I understand. I'm ready to help you practice ${targetLangName} conversation about ${topic}. Let's begin!`,
              },
            ],
          },
        ],
        generationConfig: GEMINI_CONFIG.generation,
      });
      console.log('[GeminiService] Chat initialized successfully');
    } else {
      console.error(
        '[GeminiService] Gemini model is not available. Please check your API key and network connection.',
      );
      throw new Error(
        'Gemini model is not available. Please check your API key and network connection.',
      );
    }

    // Generate the first message in the target language using AI
    const starterIndex = Math.floor(
      Math.random() * prompt.starterPrompts.length,
    );
    const englishPromptTemplate = prompt.starterPrompts[starterIndex];
    console.log('[GeminiService] Selected starter prompt index:', starterIndex);

    // Extract the core question from the English template (remove language instruction)
    const coreQuestion = englishPromptTemplate
      .replace(/\s*Please respond in [^.]+\./gi, '')
      .replace(/\s*Respond in [^.]+\./gi, '')
      .replace(/\s*Tell me in [^.]+\./gi, '')
      .replace(/\s*Share in [^.]+\./gi, '')
      .replace(/\s*in [^.]+\./gi, '.')
      .trim();

    console.log('[GeminiService] Core question:', coreQuestion);

    // Ask AI to translate and generate the starter message in target language
    try {
      console.log('[GeminiService] Requesting AI-generated starter message');
      const result = await this.chat.sendMessage(
        `Please start our ${targetLangName} conversation practice about ${topic}. Ask me this question in natural ${targetLangName}: "${coreQuestion}". ${lengthGuideline}. IMPORTANT: Respond ONLY with the question in ${targetLangName}, nothing else.`,
      );

      if (!result || !result.response) {
        console.warn('[GeminiService] No result from AI, using fallback');
        // Fallback to English prompt if AI call fails
        return englishPromptTemplate;
      }

      const text =
        typeof result.response.text === 'function'
          ? result.response.text()
          : result.response.text;

      // Track token usage if available
      if (result.response.usageMetadata) {
        this.updateTokenUsage(result.response.usageMetadata);
      }

      const starterMessage = text.trim();
      console.log('[GeminiService] Generated starter message:', starterMessage);
      console.log(
        '[GeminiService] Starter message length:',
        starterMessage.length,
      );

      if (!starterMessage) {
        console.warn(
          '[GeminiService] AI returned empty message, using fallback',
        );
        return englishPromptTemplate;
      }

      return starterMessage;
    } catch (error) {
      console.error('[GeminiService] Error generating starter message:', error);
      // Fallback to English prompt if AI call fails
      console.log(
        '[GeminiService] Using fallback message:',
        englishPromptTemplate,
      );
      return englishPromptTemplate;
    }
  }

  /**
   * Send a message and get a response
   */
  async sendMessage(userMessage: string): Promise<string> {
    if (!this.chat) {
      throw new Error(
        'Conversation not started. Call startConversation first.',
      );
    }

    try {
      const result = await this.chat.sendMessage(userMessage);
      if (!result) {
        throw new Error('No result from chat.sendMessage');
      }

      const response = result.response;
      if (!response) {
        console.error('No response object on result from sendMessage:', result);
        throw new Error('Invalid response from model');
      }

      // Track token usage if available
      if (response.usageMetadata) {
        this.updateTokenUsage(response.usageMetadata);
      }

      // response.text may be a function returning the text
      const text =
        typeof response.text === 'function' ? response.text() : response.text;
      if (!text || (typeof text === 'string' && text.trim().length === 0)) {
        console.warn(
          'Model returned empty text for user message:',
          userMessage,
          result,
        );
      }
      return text;
    } catch (error) {
      console.error('Error sending message:', error);
      throw error;
    }
  }

  /**
   * Update token usage tracking
   */
  private updateTokenUsage(usageMetadata: {
    promptTokenCount?: number;
    candidatesTokenCount?: number;
    totalTokenCount?: number;
  }) {
    const inputTokens = usageMetadata.promptTokenCount || 0;
    const outputTokens = usageMetadata.candidatesTokenCount || 0;
    const totalTokens =
      usageMetadata.totalTokenCount || inputTokens + outputTokens;

    this.sessionTokenUsage.inputTokens += inputTokens;
    this.sessionTokenUsage.outputTokens += outputTokens;
    this.sessionTokenUsage.totalTokens += totalTokens;

    // Calculate cost
    const inputCost = (inputTokens / 1000) * GEMINI_PRICING.inputPer1K;
    const outputCost = (outputTokens / 1000) * GEMINI_PRICING.outputPer1K;
    this.sessionTokenUsage.estimatedCost += inputCost + outputCost;

    // Notify callback with the incremental token usage for this API call
    if (this.onTokenUsageUpdate) {
      this.onTokenUsageUpdate({
        inputTokens,
        outputTokens,
        totalTokens,
        estimatedCost: inputCost + outputCost,
      });
    }
  }

  /**
   * Get current session token usage
   */
  getSessionTokenUsage(): TokenUsage {
    return {...this.sessionTokenUsage};
  }

  /**
   * Reset session token usage
   */
  resetSessionTokenUsage() {
    this.sessionTokenUsage = {
      inputTokens: 0,
      outputTokens: 0,
      totalTokens: 0,
      estimatedCost: 0,
    };
  }

  /**
   * Analyze user's response and provide feedback
   */
  async analyzeFeedback(userMessage: string): Promise<Feedback> {
    const feedbackPrompt = `Analyze this English sentence for pronunciation patterns, grammar, and vocabulary usage. Provide constructive feedback:

Sentence: "${userMessage}"

Provide feedback in JSON format with:
1. Pronunciation score (0-100) and potential issues
2. Grammar score (0-100) and errors with corrections
3. Fluency score (0-100)
4. Vocabulary score (0-100) and suggestions

Be encouraging and constructive.`;

    try {
      if (!this.model) {
        throw new Error('Model not initialized');
      }

      const result = await this.model.generateContent(feedbackPrompt);
      const response = result.response.text();

      // Parse the response to extract feedback
      return this.parseFeedbackResponse(response, userMessage);
    } catch (error) {
      console.error('Error analyzing feedback:', error);
      // Return default feedback on error
      return this.getDefaultFeedback();
    }
  }

  /**
   * Parse feedback response from Gemini
   */
  private parseFeedbackResponse(
    response: string,
    _originalMessage: string,
  ): Feedback {
    // Try to parse JSON response or extract information
    try {
      // Look for JSON in the response
      const jsonMatch = response.match(/\{[\s\S]*\}/);
      if (jsonMatch) {
        const parsed = JSON.parse(jsonMatch[0]);
        return this.formatFeedback(parsed);
      }
    } catch (e) {
      // If parsing fails, extract information from text
    }

    // Default feedback structure
    return this.getDefaultFeedback();
  }

  /**
   * Format parsed feedback into our structure
   */
  private formatFeedback(parsed: any): Feedback {
    return {
      pronunciation: {
        score: parsed.pronunciation?.score || 85,
        issues: parsed.pronunciation?.issues || [],
      },
      grammar: {
        score: parsed.grammar?.score || 85,
        errors: parsed.grammar?.errors || [],
      },
      fluency: parsed.fluency?.score || 85,
      vocabulary: {
        score: parsed.vocabulary?.score || 85,
        suggestions: parsed.vocabulary?.suggestions || [],
        usedWords: [],
      },
    };
  }

  /**
   * Get default feedback when analysis fails
   */
  private getDefaultFeedback(): Feedback {
    return {
      pronunciation: {
        score: 85,
        issues: [],
      },
      grammar: {
        score: 85,
        errors: [],
      },
      fluency: 85,
      vocabulary: {
        score: 85,
        suggestions: [],
        usedWords: [],
      },
    };
  }

  /**
   * Generate a conversation summary
   */
  async generateSummary(messages: Message[]): Promise<string> {
    const conversation = messages
      .map(m => `${m.role}: ${m.content}`)
      .join('\n');

    const summaryPrompt = `Summarize this English conversation practice session. Highlight key topics discussed, strengths shown, and areas for improvement:

${conversation}

Provide an encouraging summary in 2-3 sentences.`;

    try {
      if (!this.model) {
        throw new Error('Model not initialized');
      }

      const result = await this.model.generateContent(summaryPrompt);
      return result.response.text();
    } catch (error) {
      console.error('Error generating summary:', error);
      return 'Great conversation practice! Keep up the good work.';
    }
  }

  /**
   * Generate sample answers for the current conversation context
   */
  async generateSampleAnswers(
    lastMessage: string,
    count: number = 2,
  ): Promise<string[]> {
    const targetLangName = LANGUAGE_NAMES[this.targetLanguage] || 'English';

    const lengthGuideline =
      SENTENCE_LENGTH_CONFIG[this.sentenceLength].guideline;
    const samplePrompt = `Based on the question or statement: "${lastMessage}"

Generate ${count} different sample responses that a learner could use to practice ${targetLangName}. Make them:
1. Natural and conversational in ${targetLangName}
2. At an intermediate ${targetLangName} level
3. Appropriate for the context
4. Slightly different in tone or approach
5. ${lengthGuideline}

Format: Return only the sample responses in ${targetLangName}, one per line, without numbering or extra text.`;

    if (!this.chat) {
      throw new Error('Conversation not started');
    }

    try {
      if (!this.model) {
        throw new Error('Model not initialized');
      }

      const result = await this.model.generateContent(samplePrompt);
      const response = result.response.text();

      // Split by newlines and filter out empty lines
      const samples = response
        .split('\n')
        .filter((line: string) => line.trim().length > 0)
        .map((line: string) => line.replace(/^\d+\.\s*/, '').trim())
        .slice(0, count);

      const defaultSamples = [
        'I understand what you mean.',
        'That sounds interesting, could you tell me more?',
      ];

      // Ensure at least 2 samples (or requested count if it's less than 2)
      while (samples.length < Math.min(2, count)) {
        const next = defaultSamples.shift();
        if (!next) {
          break;
        }
        samples.push(next);
      }

      return samples.length > 0
        ? samples
        : defaultSamples.slice(0, Math.min(2, count));
    } catch (error) {
      console.error('Error generating sample answers:', error);
      // Return default samples on error
      return [
        'I understand what you mean.',
        'That sounds interesting, could you tell me more?',
      ];
    }
  }

  /**
   * Get word definition and explanation
   */
  async getWordDefinition(
    word: string,
  ): Promise<{definition: string; examples: string[]}> {
    const targetLangName = LANGUAGE_NAMES[this.targetLanguage] || 'English';
    const nativeLangName = LANGUAGE_NAMES[this.nativeLanguage] || 'English';

    const definitionPrompt = `Provide a clear and concise explanation of the ${targetLangName} word or phrase "${word}" in ${nativeLangName}, along with 2 example sentences in ${targetLangName}.

Please format your response as JSON:
{
  "definition": "A simple explanation in ${nativeLangName}",
  "examples": ["example sentence 1 in ${targetLangName}", "example sentence 2 in ${targetLangName}"]
}`;

    try {
      if (!this.model) {
        throw new Error('Model not initialized');
      }

      const result = await this.model.generateContent(definitionPrompt);
      const response = result.response.text();

      // Try to parse JSON response
      const jsonMatch = response.match(/\{[\s\S]*\}/);
      if (jsonMatch) {
        const parsed = JSON.parse(jsonMatch[0]);
        return {
          definition: parsed.definition || 'Definition not available',
          examples: parsed.examples || [],
        };
      }

      // Fallback if JSON parsing fails
      return {
        definition: 'Definition not available',
        examples: [],
      };
    } catch (error) {
      console.error('Error getting word definition:', error);
      return {
        definition: 'Definition not available',
        examples: [],
      };
    }
  }

  /**
   * Get translation of text to native language
   */
  async getTranslation(text: string): Promise<string> {
    const targetLangName = LANGUAGE_NAMES[this.targetLanguage] || 'English';
    const nativeLangName = LANGUAGE_NAMES[this.nativeLanguage] || 'English';

    const translationPrompt = `Translate the following ${targetLangName} text to ${nativeLangName}. Provide only the translation, no explanations:

"${text}"`;

    try {
      if (!this.model) {
        throw new Error('Model not initialized');
      }

      const result = await this.model.generateContent(translationPrompt);
      const response = result.response.text();
      return response.trim();
    } catch (error) {
      console.error('Error getting translation:', error);
      return '';
    }
  }

  /**
   * Get phonetic pronunciation guide in native language script
   */
  async getPronunciation(text: string): Promise<string> {
    const targetLangName = LANGUAGE_NAMES[this.targetLanguage] || 'English';
    const nativeLangName = LANGUAGE_NAMES[this.nativeLanguage] || 'English';

    const pronunciationPrompt = `Provide a pronunciation guide for the following ${targetLangName} text using ${nativeLangName} phonetic representation that helps ${nativeLangName} speakers pronounce it correctly. Make it simple and easy to read:

"${text}"

Provide only the pronunciation guide, no explanations.`;

    try {
      if (!this.model) {
        throw new Error('Model not initialized');
      }

      const result = await this.model.generateContent(pronunciationPrompt);
      const response = result.response.text();
      return response.trim();
    } catch (error) {
      console.error('Error getting pronunciation:', error);
      return '';
    }
  }

  /**
   * Identify grammar patterns and idioms in text
   */
  async getGrammarHighlights(
    text: string,
  ): Promise<
    Array<{text: string; type: string; explanation: string; examples: string[]}>
  > {
    const targetLangName = LANGUAGE_NAMES[this.targetLanguage] || 'English';
    const nativeLangName = LANGUAGE_NAMES[this.nativeLanguage] || 'English';

    const grammarPrompt = `Analyze the following ${targetLangName} text and identify useful grammar patterns, idioms, or phrases that a learner should know. Explain them in ${nativeLangName}:

"${text}"

Return a JSON array of highlights. Each item should have:
- text: the exact phrase from the original text
- type: "grammar", "idiom", or "phrase"
- explanation: brief explanation in ${nativeLangName}
- examples: array of 1-2 usage examples in ${targetLangName}

Only identify 2-4 most important items. Return an empty array [] if there are no notable patterns.

Example format:
[
  {
    "text": "would like to",
    "type": "grammar",
    "explanation": "~하고 싶다 (정중한 표현)",
    "examples": ["I would like to order coffee.", "She would like to visit Paris."]
  }
]`;

    try {
      if (!this.model) {
        throw new Error('Model not initialized');
      }

      const result = await this.model.generateContent(grammarPrompt);
      const response = result.response.text();

      // Try to parse JSON response
      const jsonMatch = response.match(/\[[\s\S]*\]/);
      if (jsonMatch) {
        const parsed = JSON.parse(jsonMatch[0]);
        return parsed;
      }

      return [];
    } catch (error) {
      console.error('Error getting grammar highlights:', error);
      return [];
    }
  }

  /**
<<<<<<< HEAD
   * Get character-by-character breakdown for Chinese and Japanese text
   */
  async getCJKCharacterBreakdown(
    text: string,
  ): Promise<CJKCharacterBreakdown[]> {
    const nativeLangName = LANGUAGE_NAMES[this.nativeLanguage] || 'English';
    const isChinese = this.targetLanguage === 'zh';
    const isJapanese = this.targetLanguage === 'ja';

    if (!isChinese && !isJapanese) {
      return [];
    }

    const breakdownPrompt = isChinese
      ? `Analyze the following Chinese text and provide a character-by-character breakdown. For each character or meaningful word unit, provide:
- character: the Chinese character(s)
- meaning: meaning in ${nativeLangName}
- pronunciation: pinyin pronunciation

"${text}"

Return a JSON array. Example format:
[
  {
    "character": "你",
    "meaning": "you",
    "pronunciation": "nǐ"
  },
  {
    "character": "好",
    "meaning": "good/well",
    "pronunciation": "hǎo"
  }
]

Important: Break down the text into meaningful units (individual characters or common compound words). Include all characters from the original text.`
      : `Analyze the following Japanese text and provide a character-by-character breakdown. For each character or meaningful word unit, provide:
- character: the Japanese character(s) (kanji, hiragana, or katakana)
- meaning: meaning in ${nativeLangName} (for kanji and meaningful words)
- pronunciation: romaji pronunciation
- reading: hiragana reading (for kanji)

"${text}"

Return a JSON array. Example format:
[
  {
    "character": "私",
    "meaning": "I, me",
    "pronunciation": "watashi",
    "reading": "わたし"
  },
  {
    "character": "は",
    "meaning": "(topic marker)",
    "pronunciation": "wa",
    "reading": "は"
  }
]

Important: Break down the text into meaningful units (kanji with their readings, or hiragana/katakana groups). Include all characters from the original text.`;

    try {
      if (!this.model) {
        throw new Error('Model not initialized');
      }

      const result = await this.model.generateContent(breakdownPrompt);
      const response = result.response.text();

      // Try to parse JSON response
      const jsonMatch = response.match(/\[[\s\S]*\]/);
      if (jsonMatch) {
        try {
          const parsed = JSON.parse(jsonMatch[0]);
          return parsed;
        } catch (parseError) {
          console.error('Error parsing JSON from response:', parseError);
          return [];
        }
      }

      return [];
    } catch (error) {
      console.error('Error getting CJK character breakdown:', error);
      return [];
    }
  }

  /**
=======
   * 현재 대화 세션 종료
>>>>>>> 2e82bcb5
   * End the current conversation
   */
  endConversation() {
    // 채팅 인스턴스 및 세션 데이터 정리
    this.chat = null;
    this.currentTopic = null;
    this.resetSessionTokenUsage();
  }
}

export default GeminiService;<|MERGE_RESOLUTION|>--- conflicted
+++ resolved
@@ -644,7 +644,6 @@
   }
 
   /**
-<<<<<<< HEAD
    * Get character-by-character breakdown for Chinese and Japanese text
    */
   async getCJKCharacterBreakdown(
@@ -735,9 +734,6 @@
   }
 
   /**
-=======
-   * 현재 대화 세션 종료
->>>>>>> 2e82bcb5
    * End the current conversation
    */
   endConversation() {
