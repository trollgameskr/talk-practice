/**
 * Conversation Screen - Main practice interface
 */

import React, {useEffect, useState, useRef} from 'react';
import {
  View,
  Text,
  StyleSheet,
  TouchableOpacity,
  ScrollView,
  SafeAreaView,
  Alert,
  ActivityIndicator,
  Modal,
  Pressable,
  TextInput,
} from 'react-native';
import AsyncStorage from '@react-native-async-storage/async-storage';
import {useTranslation} from 'react-i18next';
import {
  ConversationTopic,
  Message,
  ConversationSession,
  VocabularyWord,
  CJKCharacterBreakdown,
} from '../types';
import GeminiService from '../services/GeminiService';
import VoiceService from '../services/VoiceService';
import StorageService from '../services/StorageService';
import LogCaptureService from '../services/LogCaptureService';
import SessionInfoModal from '../components/SessionInfoModal';
import {generateId, formatDuration, openURL} from '../utils/helpers';
import {STORAGE_KEYS, CONVERSATION_CONFIG} from '../config/gemini.config';
import {getTargetLanguage, getCurrentLanguage} from '../config/i18n.config';

const storageService = new StorageService();

// Maximum number of cached CJK breakdowns to prevent memory issues
const MAX_CJK_CACHE_SIZE = 50;

const ConversationScreen = ({route, navigation}: any) => {
  const {topic} = route.params as {topic: ConversationTopic};
  const {t} = useTranslation();

  const [messages, setMessages] = useState<Message[]>([]);
  const [isListening, setIsListening] = useState(false);
  const [isSpeaking, setIsSpeaking] = useState(false);
  const [isLoading, setIsLoading] = useState(false);
  const [sessionStartTime, setSessionStartTime] = useState(new Date());
  const [elapsedTime, setElapsedTime] = useState(0);
  const [enrichedSampleAnswers, setEnrichedSampleAnswers] = useState<
    Array<{
      text: string;
      translation?: string;
      pronunciation?: string;
    }>
  >([]);
  const [showSamples, setShowSamples] = useState(false);
  const [selectedWord, setSelectedWord] = useState<string | null>(null);
  const [wordDefinition, setWordDefinition] = useState<{
    definition: string;
    examples: string[];
  } | null>(null);
  const [showDefinitionModal, setShowDefinitionModal] = useState(false);
  const [cjkCharacterBreakdown, setCjkCharacterBreakdown] = useState<
    CJKCharacterBreakdown[]
  >([]);
  const [showCJKBreakdownModal, setShowCJKBreakdownModal] = useState(false);
  const [selectedSentenceForBreakdown, setSelectedSentenceForBreakdown] =
    useState<string>('');
  const [cjkBreakdownCache, setCjkBreakdownCache] = useState<
    Record<string, CJKCharacterBreakdown[]>
  >({});
  const [autoReadResponse, setAutoReadResponse] = useState(true);
  const [showTranslation, setShowTranslation] = useState(false);
  const [showPronunciation, setShowPronunciation] = useState(false);
  const [showGrammarHighlights, setShowGrammarHighlights] = useState(false);
  const [selectedGrammarHighlight, setSelectedGrammarHighlight] = useState<{
    text: string;
    type: 'grammar' | 'idiom' | 'phrase';
    explanation: string;
    examples?: string[];
    startIndex: number;
    endIndex: number;
  } | null>(null);
  const [showGrammarModal, setShowGrammarModal] = useState(false);
  const [showVoiceDisplayModal, setShowVoiceDisplayModal] = useState(false);
  const [voiceDisplayText, setVoiceDisplayText] = useState('');
  const [voiceDisplayTranslation, setVoiceDisplayTranslation] = useState('');
  const [voiceDisplayPronunciation, setVoiceDisplayPronunciation] =
    useState('');
  const [voiceMethod, setVoiceMethod] = useState<string>('Web Speech API');
  const [textOnlyMode, setTextOnlyMode] = useState(false);
  const [userInputText, setUserInputText] = useState('');
  const [initializationStatus, setInitializationStatus] = useState<string>('');
  const [isInitializing, setIsInitializing] = useState(true);
  const [showSessionInfoModal, setShowSessionInfoModal] = useState(false);
  const [targetLanguage, setTargetLanguage] = useState<string>('en');
<<<<<<< HEAD
  const [maxSessionDuration, setMaxSessionDuration] = useState(CONVERSATION_CONFIG.maxDuration);
  const [showTextInputModal, setShowTextInputModal] = useState(false);
  const [textInputValue, setTextInputValue] = useState('');
=======
  const [maxSessionDuration, setMaxSessionDuration] = useState(
    CONVERSATION_CONFIG.maxDuration,
  );
>>>>>>> f4f49035

  const geminiService = useRef<GeminiService | null>(null);
  const voiceService = useRef<VoiceService | null>(null);
  const logCaptureService = useRef<LogCaptureService | null>(null);
  const scrollViewRef = useRef<ScrollView>(null);
  const timerRef = useRef<NodeJS.Timeout | null>(null);
  const sessionSavedRef = useRef(false);
  const silenceTimerRef = useRef<NodeJS.Timeout | null>(null);
  const sessionIdRef = useRef(generateId());
  const initTimeoutRef = useRef<NodeJS.Timeout | null>(null);

  // Calculate progress percentage
  const progressPercentage = Math.round(
    (elapsedTime / maxSessionDuration) * 100,
  );
  const isTimeUp = elapsedTime >= maxSessionDuration;
  const remainingTimeText = isTimeUp
    ? 'Time limit reached'
    : `${formatDuration(maxSessionDuration - elapsedTime)} remaining`;

  useEffect(() => {
    // Initialize log capture service
    logCaptureService.current = new LogCaptureService();
    logCaptureService.current.startCapture();

    // Load session duration preference
    loadSessionDuration();

    // Start new session directly without checking for saved session
    initializeServices();
    startTimer();

    return () => {
      cleanup();
    };
    // eslint-disable-next-line react-hooks/exhaustive-deps
  }, []);

  // Handle navigation back button to end session
  useEffect(() => {
    const unsubscribe = navigation.addListener('beforeRemove', (e: any) => {
      // Prevent default behavior if session has messages
      if (messages.length > 0 && !sessionSavedRef.current) {
        e.preventDefault();

        // Prompt user to confirm
        Alert.alert(
          'End Session',
          'Are you sure you want to end this practice session?',
          [
            {text: 'Cancel', style: 'cancel'},
            {
              text: 'End Session',
              style: 'destructive',
              onPress: async () => {
                // Mark session as saved to prevent duplicate saves
                sessionSavedRef.current = true;
                await saveSession();
                // Unblock and navigate
                navigation.dispatch(e.data.action);
              },
            },
          ],
        );
      }
    });

    return unsubscribe;
  }, [navigation, messages]);

  // Listen for header button press to open session info modal
  useEffect(() => {
    if (route.params?.openSessionInfoTrigger) {
      setShowSessionInfoModal(true);
    }
  }, [route.params?.openSessionInfoTrigger]);

  /**
   * Load session duration preference
   */
  const loadSessionDuration = async () => {
    try {
      const savedValue = await AsyncStorage.getItem(
        STORAGE_KEYS.SESSION_DURATION,
      );
      if (savedValue) {
        const duration = parseInt(savedValue, 10);
        if (!isNaN(duration) && duration > 0) {
          setMaxSessionDuration(duration);
        }
      }
    } catch (error) {
      console.error('Error loading session duration:', error);
    }
  };

  /**
   * Helper function to handle TTS errors consistently
   */
  const handleTTSError = (speechError: any) => {
    // Check if this is a TTS_API_NOT_ENABLED error (Feature 3)
    const error = speechError as any;
    if (error.message === 'TTS_API_NOT_ENABLED' && error.isServiceDisabled) {
      // Extract project ID from error data if available
      let projectId = '';
      let activationUrl = '';

      if (error.errorData?.error?.details) {
        const details = error.errorData.error.details.find((d: any) =>
          d['@type']?.includes('ErrorInfo'),
        );
        if (details?.metadata?.consumer) {
          projectId = details.metadata.consumer.replace('projects/', '');
        }
        if (details?.metadata?.activationUrl) {
          activationUrl = details.metadata.activationUrl;
        }
      }

      // Build console URL
      const consoleUrl =
        activationUrl ||
        `https://console.developers.google.com/apis/api/texttospeech.googleapis.com/overview?project=${projectId}`;

      // Show specific error for TTS API not enabled
      Alert.alert(
        t('conversation.errors.ttsApiNotEnabled.title'),
        t('conversation.errors.ttsApiNotEnabled.message'),
        [
          {
            text: t('conversation.errors.ttsApiNotEnabled.continue'),
            style: 'cancel',
          },
          {
            text: t('conversation.errors.ttsApiNotEnabled.openConsole'),
            onPress: async () => {
              if (consoleUrl) {
                await openURL(consoleUrl);
              }
            },
          },
          {
            text: t('conversation.errors.ttsApiNotEnabled.usDeviceTTS'),
            onPress: () => navigation.navigate('Settings'),
          },
        ],
      );
    } else {
      // Show generic error message for other errors
      Alert.alert(
        t('conversation.errors.aiSpeechFailed.title'),
        t('conversation.errors.aiSpeechFailed.message'),
        [
          {
            text: t('conversation.errors.aiSpeechFailed.continue'),
            style: 'cancel',
          },
          {
            text: t('conversation.errors.aiSpeechFailed.goToSettings'),
            onPress: () => navigation.navigate('Settings'),
          },
        ],
      );
    }
  };

  const initializeServices = async () => {
    try {
      setIsLoading(true);
      setIsInitializing(true);
      setInitializationStatus(
        t('conversation.initialization.checkingApiKey', {
          defaultValue: 'Checking API key...',
        }),
      );
      console.log('[ConversationScreen] Starting service initialization');

      // Set up initialization timeout (20 seconds)
      if (initTimeoutRef.current) {
        clearTimeout(initTimeoutRef.current);
      }
      initTimeoutRef.current = setTimeout(() => {
        console.error(
          '[ConversationScreen] Initialization timeout after 20 seconds',
        );
        setIsLoading(false);
        setIsInitializing(false);
        Alert.alert(
          t('conversation.errors.initTimeout.title', {
            defaultValue: 'Initialization Timeout',
          }),
          t('conversation.errors.initTimeout.message', {
            defaultValue:
              'The conversation failed to start within 20 seconds. This may be due to a slow network connection or API issues. Please check the logs and try again.',
          }),
          [
            {
              text: t('conversation.buttons.copyLogs', {
                defaultValue: 'Copy Logs',
              }),
              onPress: handleCopyLogs,
            },
            {
              text: t('conversation.errors.initTimeout.goBack', {
                defaultValue: 'Go Back',
              }),
              onPress: () => navigation.goBack(),
              style: 'cancel',
            },
            {
              text: t('conversation.errors.initTimeout.retry', {
                defaultValue: 'Retry',
              }),
              onPress: () => initializeServices(),
            },
          ],
        );
      }, 20000); // 20 second timeout

      // Load API key from storage
      const apiKey = await AsyncStorage.getItem(STORAGE_KEYS.API_KEY);
      if (!apiKey) {
        if (initTimeoutRef.current) {
          clearTimeout(initTimeoutRef.current);
        }
        Alert.alert(
          t('conversation.apiKeyRequired.title'),
          t('conversation.apiKeyRequired.message'),
          [
            {
              text: t('conversation.apiKeyRequired.cancel'),
              onPress: () => navigation.goBack(),
              style: 'cancel',
            },
            {
              text: t('conversation.apiKeyRequired.goToSettings'),
              onPress: () => navigation.navigate('Settings'),
            },
          ],
        );
        setIsLoading(false);
        setIsInitializing(false);
        return;
      }

      setInitializationStatus(
        t('conversation.initialization.loadingPreferences', {
          defaultValue: 'Loading preferences...',
        }),
      );
      console.log('[ConversationScreen] Loading user preferences');

      // Load sentence length preference from storage
      const sentenceLengthPref = await AsyncStorage.getItem(
        STORAGE_KEYS.SENTENCE_LENGTH,
      );
      const sentenceLength = (sentenceLengthPref as any) || 'short';

      // Load auto-read response preference from storage
      const autoReadPref = await AsyncStorage.getItem(
        STORAGE_KEYS.AUTO_READ_RESPONSE,
      );
      const loadedAutoRead =
        autoReadPref !== null ? autoReadPref === 'true' : true; // Default to true (Feature 3)
      setAutoReadResponse(loadedAutoRead);

      // Load display preferences
      const showTranslationPref = await AsyncStorage.getItem(
        STORAGE_KEYS.SHOW_TRANSLATION,
      );
      const loadedShowTranslation =
        showTranslationPref !== null ? showTranslationPref === 'true' : true; // Default to true (Feature 3)
      setShowTranslation(loadedShowTranslation);

      const showPronunciationPref = await AsyncStorage.getItem(
        STORAGE_KEYS.SHOW_PRONUNCIATION,
      );
      const loadedShowPronunciation =
        showPronunciationPref !== null
          ? showPronunciationPref === 'true'
          : true; // Default to true (Feature 3)
      setShowPronunciation(loadedShowPronunciation);

      const showGrammarHighlightsPref = await AsyncStorage.getItem(
        STORAGE_KEYS.SHOW_GRAMMAR_HIGHLIGHTS,
      );
      const loadedShowGrammarHighlights =
        showGrammarHighlightsPref !== null
          ? showGrammarHighlightsPref === 'true'
          : true; // Default to true (Feature 3)
      setShowGrammarHighlights(loadedShowGrammarHighlights);

      // Load text-only mode preference
      const textOnlyModePref = await AsyncStorage.getItem(
        STORAGE_KEYS.TEXT_ONLY_MODE,
      );
      const loadedTextOnlyMode =
        textOnlyModePref !== null ? textOnlyModePref === 'true' : false; // Default to false
      setTextOnlyMode(loadedTextOnlyMode);

      setInitializationStatus(
        t('conversation.initialization.initializingAI', {
          defaultValue: 'Initializing AI service...',
        }),
      );
      console.log('[ConversationScreen] Initializing Gemini service');

      // Load language preferences
      const loadedTargetLanguage = await getTargetLanguage();
      const nativeLanguage = getCurrentLanguage();

      // Store target language in state for CJK breakdown feature
      setTargetLanguage(loadedTargetLanguage);

      // Initialize Gemini service with API key, sentence length, and languages
      geminiService.current = new GeminiService(
        apiKey,
        sentenceLength,
        loadedTargetLanguage,
        nativeLanguage,
      );

      // Set up real-time token usage tracking
      geminiService.current.setTokenUsageCallback(async tokenUsage => {
        try {
          await storageService.updateTokenUsage(tokenUsage);
        } catch (error) {
          console.error('Error saving token usage:', error);
        }
      });

      // Initialize Voice service (only if not in text-only mode)
      // Note: VoiceService uses the TTS proxy server instead of direct API calls
      // The proxy URL defaults to http://localhost:4000
      if (!loadedTextOnlyMode) {
        setInitializationStatus(
          t('conversation.initialization.initializingVoice', {
            defaultValue: 'Initializing voice service...',
          }),
        );
        console.log('[ConversationScreen] Initializing voice service');
        voiceService.current = new VoiceService();
        // Set the target language for TTS
        await voiceService.current.setLanguage(loadedTargetLanguage);
      }

      // Always start a new conversation
      setInitializationStatus(
        t('conversation.initialization.startingConversation', {
          defaultValue: 'Starting conversation...',
        }),
      );
      console.log(
        '[ConversationScreen] Starting new conversation with topic:',
        topic,
      );
      const starterMessage = await geminiService.current.startConversation(
        topic,
      );

      console.log(
        '[ConversationScreen] Received starter message:',
        starterMessage,
      );
      console.log(
        '[ConversationScreen] Starter message length:',
        starterMessage?.length || 0,
      );

      if (!starterMessage) {
        console.error('[ConversationScreen] Starter message is empty!');
        throw new Error('Failed to generate starter message');
      }

      let assistantMessage: Message = {
        id: generateId(),
        role: 'assistant',
        content: starterMessage,
        timestamp: new Date(),
      };

      console.log(
        '[ConversationScreen] Created assistant message with ID:',
        assistantMessage.id,
      );

      // Enrich message with translation, pronunciation, and grammar highlights
      // Pass loaded values directly to avoid relying on state (Feature 1 fix)
      setInitializationStatus(
        t('conversation.initialization.enrichingMessage', {
          defaultValue: 'Preparing message...',
        }),
      );
      console.log('[ConversationScreen] Enriching assistant message');
      assistantMessage = await enrichAssistantMessage(assistantMessage, {
        translation: loadedShowTranslation,
        pronunciation: loadedShowPronunciation,
        grammarHighlights: loadedShowGrammarHighlights,
      });

      console.log('[ConversationScreen] Setting messages with starter message');
      setMessages([assistantMessage]);
      console.log('[ConversationScreen] Messages state updated');

      // Run sample answer generation and AI speech in parallel to reduce wait time
      const tasks = [];

      // Task 1: Generate 2 sample answer options for the user
      // Pass loaded values directly to avoid relying on state (Bug 2 fix)
      setInitializationStatus(
        t('conversation.initialization.generatingSamples', {
          defaultValue: 'Generating sample responses...',
        }),
      );
      console.log('[ConversationScreen] Generating sample answers');
      tasks.push(
        generateSampleAnswers(starterMessage, {
          translation: loadedShowTranslation,
          pronunciation: loadedShowPronunciation,
        }).then(() => {
          console.log('[ConversationScreen] Sample answers generated');
        }),
      );

      // Task 2: Speak the starter message (only if not in text-only mode)
      if (!loadedTextOnlyMode && voiceService.current) {
        setInitializationStatus(
          t('conversation.initialization.playingVoice', {
            defaultValue: 'Playing AI voice...',
          }),
        );
        tasks.push(
          voiceService.current
            .speak(starterMessage, 'ai')
            .then(() => {
              // Get the voice method that was used
              const method = voiceService.current!.getVoiceMethod();
              updateVoiceMethod(method);
              console.log(
                '[ConversationScreen] AI speech completed successfully',
              );
            })
            .catch(speechError => {
              console.error(
                '[ConversationScreen] Failed to speak starter message',
                {
                  error:
                    speechError instanceof Error
                      ? speechError.message
                      : String(speechError),
                  starterMessageLength: starterMessage.length,
                },
              );

              // Use helper function to handle TTS error
              handleTTSError(speechError);
            }),
        );
        console.log(
          '[ConversationScreen] Starting AI speech for starter message',
        );
        console.log(
          '[ConversationScreen] Starter message to speak:',
          starterMessage,
        );
      } else {
        console.log(
          '[ConversationScreen] Skipping speech - text-only mode:',
          loadedTextOnlyMode,
          'voiceService:',
          !!voiceService.current,
        );
      }

      // Wait for all tasks to complete
      await Promise.all(tasks);

      console.log('[ConversationScreen] Conversation initialization complete');

      // Clear timeout on successful initialization
      if (initTimeoutRef.current) {
        clearTimeout(initTimeoutRef.current);
        initTimeoutRef.current = null;
      }

      setInitializationStatus('');
      setIsLoading(false);
      setIsInitializing(false);
      console.log('[ConversationScreen] Initialization completed successfully');
    } catch (error) {
      console.error('[ConversationScreen] Error initializing services:', error);

      // Clear timeout on error
      if (initTimeoutRef.current) {
        clearTimeout(initTimeoutRef.current);
        initTimeoutRef.current = null;
      }

      setInitializationStatus('');
      setIsLoading(false);
      setIsInitializing(false);

      Alert.alert(
        'Error',
        'Failed to initialize conversation. Please check your API key in Settings and review the logs for details.',
        [
          {
            text: t('conversation.buttons.copyLogs', {
              defaultValue: 'Copy Logs',
            }),
            onPress: handleCopyLogs,
          },
          {
            text: 'Go to Settings',
            onPress: () => navigation.navigate('Settings'),
          },
          {text: 'OK', style: 'cancel'},
        ],
      );
    }
  };

  const startTimer = () => {
    timerRef.current = setInterval(() => {
      setElapsedTime(prev => prev + 1);
    }, 1000);
  };

  const cleanup = async () => {
    if (timerRef.current) {
      clearInterval(timerRef.current);
    }

    if (silenceTimerRef.current) {
      clearTimeout(silenceTimerRef.current);
    }

    if (initTimeoutRef.current) {
      clearTimeout(initTimeoutRef.current);
    }

    if (geminiService.current) {
      geminiService.current.endConversation();
    }

    if (voiceService.current) {
      await voiceService.current.destroy();
    }

    if (logCaptureService.current) {
      logCaptureService.current.stopCapture();
    }

    // Save session only if not already saved
    if (messages.length > 0 && !sessionSavedRef.current) {
      await saveSession();
    }
  };

  const handleToggleListening = async () => {
    if (!voiceService.current) {
      return;
    }

    try {
      if (isListening) {
        // Stop listening
        await voiceService.current.stopListening();
        setIsListening(false);

        // Start silence timer for auto-response (feat 1)
        startSilenceTimer();
      } else {
        // Start listening
        setIsListening(true);
        await voiceService.current.startListening(
          async text => {
            await handleUserMessage(text);
          },
          error => {
            console.error('Voice error:', error);
            setIsListening(false);
            Alert.alert('Error', 'Voice recognition failed. Please try again.');
          },
        );
      }
    } catch (error) {
      console.error('Error toggling listening:', error);
      setIsListening(false);
    }
  };

  const startSilenceTimer = () => {
    // Clear any existing timer
    if (silenceTimerRef.current) {
      clearTimeout(silenceTimerRef.current);
    }

    // The auto-response feature is already implemented via VoiceService:
    // When user stops speaking, onSpeechEnd callback automatically calls
    // handleUserMessage which triggers the AI response. This timer is
    // kept for potential future enhancements to silence detection.
  };

  const handleSendTextMessage = async () => {
    if (!userInputText.trim()) {
      return;
    }

    const text = userInputText.trim();
    setUserInputText('');
    await handleUserMessage(text, !textOnlyMode);
  };

  const handleSendTextInputModal = async () => {
    if (!textInputValue.trim()) {
      return;
    }

    const text = textInputValue.trim();
    setTextInputValue('');
    setShowTextInputModal(false);
    await handleUserMessage(text, !textOnlyMode);
  };

  /**
   * Enrich assistant message with translation, pronunciation, and grammar highlights
   */
  const enrichAssistantMessage = async (
    message: Message,
    options?: {
      translation?: boolean;
      pronunciation?: boolean;
      grammarHighlights?: boolean;
    },
  ): Promise<Message> => {
    if (!geminiService.current) {
      return message;
    }

    const enrichedMessage = {...message};

    // Use provided options or fall back to state values
    const enableTranslation =
      options?.translation !== undefined
        ? options.translation
        : showTranslation;
    const enablePronunciation =
      options?.pronunciation !== undefined
        ? options.pronunciation
        : showPronunciation;
    const enableGrammarHighlights =
      options?.grammarHighlights !== undefined
        ? options.grammarHighlights
        : showGrammarHighlights;

    try {
      // Fetch translation if enabled
      if (enableTranslation) {
        const translation = await geminiService.current.getTranslation(
          message.content,
        );
        enrichedMessage.translation = translation;
      }

      // Fetch pronunciation if enabled
      if (enablePronunciation) {
        const pronunciation = await geminiService.current.getPronunciation(
          message.content,
        );
        enrichedMessage.pronunciation = pronunciation;
      }

      // Fetch grammar highlights if enabled
      if (enableGrammarHighlights) {
        const highlights = await geminiService.current.getGrammarHighlights(
          message.content,
        );
        // Convert to GrammarHighlight format with positions
        enrichedMessage.grammarHighlights = highlights.map(h => ({
          text: h.text,
          type: h.type as 'grammar' | 'idiom' | 'phrase',
          explanation: h.explanation,
          examples: h.examples || [],
          startIndex: message.content.indexOf(h.text),
          endIndex: message.content.indexOf(h.text) + h.text.length,
        }));
      }
    } catch (error) {
      console.error('Error enriching message:', error);
    }

    return enrichedMessage;
  };

  /**
   * Update voice method without showing toast notification
   */
  const updateVoiceMethod = (method: string) => {
    setVoiceMethod(method);
  };

  const handleUserMessage = async (
    text: string,
    shouldSpeak: boolean = true,
  ) => {
    if (!text.trim() || !geminiService.current) {
      return;
    }

    // Add user message
    const userMessage: Message = {
      id: generateId(),
      role: 'user',
      content: text,
      timestamp: new Date(),
    };

    setMessages(prev => [...prev, userMessage]);
    setIsLoading(true);

    try {
      // Get response from Gemini
      const response = await geminiService.current.sendMessage(text);

      let assistantMessage: Message = {
        id: generateId(),
        role: 'assistant',
        content: response,
        timestamp: new Date(),
      };

      // Enrich message with translation, pronunciation, and grammar highlights
      assistantMessage = await enrichAssistantMessage(assistantMessage);

      setMessages(prev => [...prev, assistantMessage]);

      // Run sample answer generation and AI speech in parallel to reduce wait time
      const tasks = [];

      // Task 1: Generate 2 sample answer options for user to practice with
      tasks.push(generateSampleAnswers(response));

      // Task 2: Speak the response only if shouldSpeak is true and not in text-only mode
      if (shouldSpeak && !textOnlyMode && voiceService.current) {
        setIsSpeaking(true);
        tasks.push(
          voiceService.current
            .speak(response, 'ai')
            .then(() => {
              // Get the voice method that was used
              const method = voiceService.current!.getVoiceMethod();
              updateVoiceMethod(method);
              console.log(
                '[ConversationScreen] AI speech for response completed',
              );
            })
            .catch(speechError => {
              console.error(
                '[ConversationScreen] Failed to speak AI response',
                {
                  error:
                    speechError instanceof Error
                      ? speechError.message
                      : String(speechError),
                  responseLength: response.length,
                },
              );
              // Use helper function to handle TTS error
              handleTTSError(speechError);
            })
            .finally(() => {
              setIsSpeaking(false);
            }),
        );
      }

      // Wait for all tasks to complete
      await Promise.all(tasks);

      setIsLoading(false);
    } catch (error) {
      console.error('Error handling message:', error);
      setIsLoading(false);
      Alert.alert('Error', 'Failed to get response. Please try again.');
    }
  };

  const handleEndSession = async () => {
    // 세션 종료 확인 alert 표시
    Alert.alert(
      t('conversation.endSession.title'),
      t('conversation.endSession.message'),
      [
        {text: t('conversation.endSession.cancel'), style: 'cancel'},
        {
          text: t('conversation.endSession.confirm'),
          style: 'destructive',
          onPress: async () => {
            // 세션 저장
            sessionSavedRef.current = true;
            await saveSession();

            // 세션 종료 안내 모달 표시
            Alert.alert(
              t('conversation.sessionEnded.title'),
              t('conversation.sessionEnded.message'),
              [
                {
                  text: t('conversation.sessionEnded.goToHome'),
                  onPress: () => {
                    // 홈 화면으로 안전하게 이동 (네비게이션 스택 리셋)
                    // 세션 종료 후 뒤로 가기로 대화 화면에 돌아올 수 없도록 함
                    navigation.reset({
                      index: 0,
                      routes: [{name: 'Home'}],
                    });
                  },
                },
              ],
              {cancelable: false}, // 모달 외부 클릭으로 닫기 방지
            );
          },
        },
      ],
    );
  };

  const handleCopyLogs = async () => {
    try {
      if (!logCaptureService.current) {
        Alert.alert(
          t('conversation.copyLogs.error'),
          t('conversation.copyLogs.noLogs'),
        );
        return;
      }

      const logs = logCaptureService.current.getLogs();

      // Copy to clipboard - using a cross-platform approach
      // Type assertion for web APIs
      const nav = typeof navigator !== 'undefined' ? (navigator as any) : null;
      if (nav && nav.clipboard) {
        // Modern browsers
        await nav.clipboard.writeText(logs);
        Alert.alert(t('conversation.copyLogs.success'));
      } else if (
        typeof globalThis !== 'undefined' &&
        (globalThis as any).document
      ) {
        // Fallback for older browsers or environments without clipboard API
        // Create a temporary textarea element
        const doc = (globalThis as any).document;
        const textarea = doc.createElement('textarea');
        textarea.value = logs;
        textarea.style.position = 'fixed';
        textarea.style.opacity = '0';
        doc.body.appendChild(textarea);
        textarea.select();
        doc.execCommand('copy');
        doc.body.removeChild(textarea);
        Alert.alert(t('conversation.copyLogs.success'));
      } else {
        // No clipboard API available
        Alert.alert(t('conversation.copyLogs.error'));
      }
    } catch (error) {
      console.error('Error copying logs:', error);
      Alert.alert(t('conversation.copyLogs.error'));
    }
  };

  const generateSampleAnswers = async (
    aiMessage: string,
    options?: {
      translation?: boolean;
      pronunciation?: boolean;
    },
  ) => {
    if (!geminiService.current) {
      return;
    }

    try {
      const samples = await geminiService.current.generateSampleAnswers(
        aiMessage,
        2,
      );

      // Use provided options or fall back to state values
      const enableTranslation =
        options?.translation !== undefined
          ? options.translation
          : showTranslation;
      const enablePronunciation =
        options?.pronunciation !== undefined
          ? options.pronunciation
          : showPronunciation;

      // Enrich sample answers with translation and pronunciation (Feature 2)
      const enriched = await Promise.all(
        samples.map(async sample => {
          const result: {
            text: string;
            translation?: string;
            pronunciation?: string;
          } = {text: sample};

          try {
            if (enableTranslation) {
              result.translation = await geminiService.current!.getTranslation(
                sample,
              );
            }
            if (enablePronunciation) {
              result.pronunciation =
                await geminiService.current!.getPronunciation(sample);
            }
          } catch (error) {
            console.error('Error enriching sample answer:', error);
          }

          return result;
        }),
      );

      setEnrichedSampleAnswers(enriched);
      setShowSamples(true);
    } catch (error) {
      console.error('Error generating sample answers:', error);
    }
  };

  const handleWordPress = async (word: string) => {
    if (!geminiService.current || !word.trim()) {
      return;
    }

    // Clean the word (remove punctuation)
    const cleanWord = word.replace(/[.,!?;:()]/g, '').trim();
    if (!cleanWord) {
      return;
    }

    setSelectedWord(cleanWord);
    setShowDefinitionModal(true);

    try {
      const definition = await geminiService.current.getWordDefinition(
        cleanWord,
      );
      setWordDefinition(definition);

      // Automatically add to vocabulary (feat 4)
      const vocabWord: VocabularyWord = {
        id: generateId(),
        word: cleanWord,
        definition: definition.definition,
        examples: definition.examples,
        addedDate: new Date(),
        fromSession: sessionIdRef.current,
        reviewed: false,
      };

      await storageService.saveVocabularyWord(vocabWord);
    } catch (error) {
      console.error('Error getting word definition:', error);
      setWordDefinition({
        definition: '정의를 불러올 수 없습니다',
        examples: [],
      });
    }
  };

  const handleCJKModalContentClick = (e: any) => {
    e.stopPropagation();
  };

  const handleCJKBreakdownRequest = async (sentence: string) => {
    if (!geminiService.current || !sentence.trim()) {
      return;
    }

    // Check if the target language is Chinese or Japanese
    if (targetLanguage !== 'zh' && targetLanguage !== 'ja') {
      return;
    }

    setSelectedSentenceForBreakdown(sentence);
    setShowCJKBreakdownModal(true);

    // Check if breakdown is already cached
    if (cjkBreakdownCache[sentence]) {
      setCjkCharacterBreakdown(cjkBreakdownCache[sentence]);
      return;
    }

    // Not in cache, fetch from API
    setCjkCharacterBreakdown([]); // Clear previous breakdown

    try {
      const breakdown = await geminiService.current.getCJKCharacterBreakdown(
        sentence,
      );
      setCjkCharacterBreakdown(breakdown);
      // Cache the result with LRU behavior
      setCjkBreakdownCache(prev => {
        const newCache = {...prev, [sentence]: breakdown};
        // If cache exceeds max size, remove oldest entry
        const cacheKeys = Object.keys(newCache);
        if (cacheKeys.length > MAX_CJK_CACHE_SIZE) {
          // Remove the first (oldest) key
          delete newCache[cacheKeys[0]];
        }
        return newCache;
      });
    } catch (error) {
      console.error('Error getting CJK character breakdown:', error);
      setCjkCharacterBreakdown([]);
    }
  };

  const handleUseSample = async (sampleObj: {
    text: string;
    translation?: string;
    pronunciation?: string;
  }) => {
    const sample = sampleObj.text;
    setShowSamples(false);

    // If auto-read is enabled and not in text-only mode, read the sample
    if (autoReadResponse && !textOnlyMode && voiceService.current) {
      try {
        // Show the text with translation and pronunciation in large modal while playing voice
        setVoiceDisplayText(sample);
        setVoiceDisplayTranslation(sampleObj.translation || '');
        setVoiceDisplayPronunciation(sampleObj.pronunciation || '');
        setShowVoiceDisplayModal(true);

        // Speak the selected sample
        setIsSpeaking(true);

        try {
          console.log(
            '[ConversationScreen] Starting user speech for sample response',
          );
          await voiceService.current.speak(sample, 'user');

          // Get the voice method that was used
          const method = voiceService.current.getVoiceMethod();
          updateVoiceMethod(method);
          console.log('[ConversationScreen] User speech for sample completed');
        } catch (speechError) {
          console.error(
            '[ConversationScreen] Failed to speak sample response',
            {
              error:
                speechError instanceof Error
                  ? speechError.message
                  : String(speechError),
              sampleLength: sample.length,
            },
          );
          // Use helper function to handle TTS error
          handleTTSError(speechError);
        } finally {
          setIsSpeaking(false);
          // Do NOT auto-close the modal - user must close it manually
        }

        // Feature 2: Do NOT start AI speech while modal is open
        // Pass false to prevent AI from speaking until modal is closed
        await handleUserMessage(sample, false);
      } catch (error) {
        console.error('[ConversationScreen] Error in handleUseSample:', error);
        setIsSpeaking(false);
        // Do NOT auto-close the modal on error - user must close it manually
        await handleUserMessage(sample, false);
      }
    } else {
      await handleUserMessage(sample, autoReadResponse);
    }
  };

  /**
   * Feature 1: Handle replaying audio for a message
   */
  const handleReplayAudio = async (message: Message) => {
    if (!voiceService.current || textOnlyMode) {
      return;
    }

    try {
      setIsSpeaking(true);
      const voiceType = message.role === 'assistant' ? 'ai' : 'user';
      await voiceService.current.replayAudio(message.content, voiceType);
      console.log('[ConversationScreen] Audio replay completed');
    } catch (error) {
      console.error('[ConversationScreen] Failed to replay audio:', error);
      Alert.alert('Error', 'Failed to replay audio. Please try again.');
    } finally {
      setIsSpeaking(false);
    }
  };

  /**
   * Handle replaying audio in the voice display modal
   */
  const handleReplayVoiceDisplayAudio = async () => {
    if (!voiceService.current || textOnlyMode || !voiceDisplayText) {
      return;
    }

    try {
      setIsSpeaking(true);
      await voiceService.current.speak(voiceDisplayText, 'user');
      console.log('[ConversationScreen] Voice display audio replay completed');
    } catch (error) {
      console.error(
        '[ConversationScreen] Failed to replay voice display audio:',
        error,
      );
      Alert.alert('Error', 'Failed to replay audio. Please try again.');
    } finally {
      setIsSpeaking(false);
    }
  };

  const saveSession = async () => {
    if (messages.length === 0 || sessionSavedRef.current) {
      return;
    }

    try {
      sessionSavedRef.current = true;

      // Get feedback for the session
      let feedback;
      if (geminiService.current && messages.length > 2) {
        const userMessages = messages
          .filter(m => m.role === 'user')
          .map(m => m.content)
          .join(' ');
        feedback = await geminiService.current.analyzeFeedback(userMessages);
      }

      // Get token usage (provide default if not available)
      const tokenUsage =
        geminiService.current?.getSessionTokenUsage() || undefined;

      const session: ConversationSession = {
        id: sessionIdRef.current,
        topic,
        startTime: sessionStartTime,
        endTime: new Date(),
        messages,
        feedback,
        duration: elapsedTime,
        tokenUsage,
      };

      await storageService.saveSession(session);
      await storageService.clearCurrentSession();
    } catch (error) {
      console.error('Error saving session:', error);
      sessionSavedRef.current = false;
    }
  };

  /**
   * Render text with clickable words and grammar highlights
   */
  const renderClickableWords = (message: Message) => {
    const text = message.content;
    const grammarHighlights = message.grammarHighlights || [];

    // Split text into words while preserving spaces and punctuation
    const parts: {text: string; isWord: boolean; charIndex: number}[] = [];
    let currentWord = '';
    let currentNonWord = '';
    let charIndex = 0;

    for (let i = 0; i < text.length; i++) {
      const char = text[i];
      // Match word characters in any language (Unicode letters, digits, apostrophes, hyphens)
      // This supports English, Korean, Japanese, Chinese, and other languages
      if (/[\p{L}\p{N}'-]/u.test(char)) {
        // It's part of a word
        if (currentNonWord) {
          parts.push({text: currentNonWord, isWord: false, charIndex});
          charIndex += currentNonWord.length;
          currentNonWord = '';
        }
        currentWord += char;
      } else {
        // It's not part of a word (space, punctuation, etc.)
        if (currentWord) {
          parts.push({text: currentWord, isWord: true, charIndex});
          charIndex += currentWord.length;
          currentWord = '';
        }
        currentNonWord += char;
      }
    }

    // Push remaining text
    if (currentWord) {
      parts.push({text: currentWord, isWord: true, charIndex});
    }
    if (currentNonWord) {
      parts.push({text: currentNonWord, isWord: false, charIndex});
    }

    // Check if a part is within a grammar highlight
    const getHighlightForPosition = (
      position: number,
      length: number,
    ): (typeof grammarHighlights)[0] | null => {
      if (!showGrammarHighlights) {
        return null;
      }

      for (const highlight of grammarHighlights) {
        if (
          position >= highlight.startIndex &&
          position + length <= highlight.endIndex
        ) {
          return highlight;
        }
      }
      return null;
    };

    return (
      <Text style={[styles.messageText, styles.assistantText]}>
        {parts.map((part, index) => {
          const highlight = getHighlightForPosition(
            part.charIndex,
            part.text.length,
          );

          if (part.isWord) {
            if (highlight) {
              // Highlighted grammar/idiom
              return (
                <Text
                  key={`word-${index}-${part.text}`}
                  style={[
                    styles.clickableWord,
                    styles.grammarHighlight,
                    highlight.type === 'idiom' && styles.idiomHighlight,
                    highlight.type === 'phrase' && styles.phraseHighlight,
                  ]}
                  onPress={() => {
                    setSelectedGrammarHighlight(highlight);
                    setShowGrammarModal(true);
                  }}>
                  {part.text}
                </Text>
              );
            } else {
              // Regular clickable word
              return (
                <Text
                  key={`word-${index}-${part.text}`}
                  style={styles.clickableWord}
                  onPress={() => handleWordPress(part.text)}>
                  {part.text}
                </Text>
              );
            }
          } else {
            if (highlight) {
              // Non-word part within a highlight
              return (
                <Text
                  key={`nonword-${index}-${part.text.length}`}
                  style={[
                    styles.normalText,
                    styles.grammarHighlight,
                    highlight.type === 'idiom' && styles.idiomHighlight,
                    highlight.type === 'phrase' && styles.phraseHighlight,
                  ]}
                  onPress={() => {
                    setSelectedGrammarHighlight(highlight);
                    setShowGrammarModal(true);
                  }}>
                  {part.text}
                </Text>
              );
            } else {
              // Regular non-word
              return (
                <Text
                  key={`nonword-${index}-${part.text.length}`}
                  style={styles.normalText}>
                  {part.text}
                </Text>
              );
            }
          }
        })}
      </Text>
    );
  };

  return (
    <SafeAreaView style={styles.container}>
      <View style={styles.header}>
        {/* Compact progress bar */}
        <View style={styles.compactProgressBarContainer}>
          <View
            style={[
              styles.compactProgressBarFill,
              {
                width: `${Math.min(progressPercentage, 100)}%`,
                backgroundColor: isTimeUp ? '#ef4444' : '#3b82f6',
              },
            ]}
          />
        </View>
      </View>

      <ScrollView
        ref={scrollViewRef}
        style={styles.messagesContainer}
        onContentSizeChange={() => scrollViewRef.current?.scrollToEnd()}
        contentContainerStyle={styles.messagesContent}>
        {messages.map((message, index) => {
          const isLastMessage = index === messages.length - 1;
          // Find the last AI message - check if this is the last message and it's from assistant
          const isLastAIMessage = isLastMessage && message.role === 'assistant';

          return (
            <View
              key={message.id}
              style={[
                styles.messageContainer,
                message.role === 'user' ? styles.userContainer : styles.assistantContainer,
              ]}>
              <View
                style={[
                  styles.messageRow,
                  message.role === 'user' ? styles.userRow : styles.assistantRow,
                ]}>
<<<<<<< HEAD
                <View
                  style={[
                    styles.messageBubble,
                    message.role === 'user'
                      ? styles.userBubble
                      : styles.assistantBubble,
                  ]}>
                  {message.role === 'assistant' ? (
                    <>
                      <View style={styles.clickableTextContainer}>
                        {renderClickableWords(message)}
                      </View>
                      {showTranslation && message.translation && (
                        <Text style={styles.translationText}>
                          💬 {message.translation}
                        </Text>
=======
                {message.role === 'assistant' ? (
                  <>
                    <View style={styles.clickableTextContainer}>
                      {renderClickableWords(message)}
                    </View>
                    {showTranslation && message.translation && (
                      <Text style={styles.translationText}>
                        💬 {message.translation}
                      </Text>
                    )}
                    {showPronunciation && message.pronunciation && (
                      <Text style={styles.pronunciationText}>
                        🔊 {message.pronunciation}
                      </Text>
                    )}
                    {/* CJK Character Breakdown button and Replay button in the same row */}
                    <View style={styles.aiMessageButtonsRow}>
                      {(targetLanguage === 'zh' || targetLanguage === 'ja') && (
                        <TouchableOpacity
                          style={styles.cjkBreakdownButton}
                          onPress={() =>
                            handleCJKBreakdownRequest(message.content)
                          }>
                          <Text style={styles.cjkBreakdownButtonText}>
                            📖{' '}
                            {targetLanguage === 'zh' ? '汉字解析' : '漢字解析'}
                          </Text>
                        </TouchableOpacity>
>>>>>>> f4f49035
                      )}
                      {showPronunciation && message.pronunciation && (
                        <Text style={styles.pronunciationText}>
                          🔊 {message.pronunciation}
                        </Text>
                      )}
                      {/* CJK Character Breakdown button and Replay button in the same row */}
                      <View style={styles.aiMessageButtonsRow}>
                        {(targetLanguage === 'zh' || targetLanguage === 'ja') && (
                          <TouchableOpacity
                            style={styles.cjkBreakdownButton}
                            onPress={() =>
                              handleCJKBreakdownRequest(message.content)
                            }>
                            <Text style={styles.cjkBreakdownButtonText}>
                              📖 {t('conversation.cjkBreakdown.buttonLabel')}
                            </Text>
                          </TouchableOpacity>
                        )}
                        {/* Feature 1: Replay button for AI messages */}
                        {!textOnlyMode && (
                          <TouchableOpacity
                            style={styles.replayButton}
                            onPress={() => handleReplayAudio(message)}
                            disabled={isSpeaking}>
                            <Text style={styles.replayButtonText}>
                              {isSpeaking ? '⏸️ Playing...' : '🔊 Replay'}
                            </Text>
                          </TouchableOpacity>
                        )}
                      </View>
                    </>
                  ) : (
                    <>
                      <Text style={[styles.messageText, styles.userText]}>
                        {message.content}
                      </Text>
                      {/* Feature 1: Replay button for user messages */}
                      {!textOnlyMode && (
                        <TouchableOpacity
                          style={styles.replayButton}
                          onPress={() => handleReplayAudio(message)}
                          disabled={isSpeaking}>
                          <Text style={styles.replayButtonText}>
                            {isSpeaking ? '⏸️ Playing...' : '🔊 Replay'}
                          </Text>
                        </TouchableOpacity>
                      )}
                    </>
                  )}
                </View>
              </View>

              {/* Features 2, 3, 4: Tap to Speak and Text Input buttons below last AI message */}
              {isLastAIMessage && !textOnlyMode && !isListening && (
                <View style={styles.actionButtonsContainer}>
                  {/* Feature 4: Text Input button */}
                  <TouchableOpacity
                    style={styles.textInputButton}
                    onPress={() => setShowTextInputModal(true)}
                    disabled={isLoading || isSpeaking}
                    accessibilityLabel="Text Input"
                    accessibilityRole="button">
                    <Text style={styles.textInputButtonIcon}>✏️</Text>
                    <Text style={styles.textInputButtonText}>
                      {t('conversation.textInput.buttonLabel')}
                    </Text>
                  </TouchableOpacity>
                  
                  {/* Features 2 & 3: Tap to Speak button - moved below and changed to square */}
                  <TouchableOpacity
                    style={styles.tapToSpeakButton}
                    onPress={handleToggleListening}
                    disabled={isLoading || isSpeaking}
                    accessibilityLabel="Tap to Speak"
                    accessibilityRole="button">
                    <Text style={styles.tapToSpeakButtonIcon}>🎤</Text>
                    <Text style={styles.tapToSpeakButtonText}>
                      {t('conversation.tapToSpeak.buttonLabel')}
                    </Text>
                  </TouchableOpacity>
                </View>
              )}
            </View>
          );
        })}

        {isLoading && (
          <View style={styles.loadingContainer}>
            <ActivityIndicator size="small" color="#3b82f6" />
            {isInitializing && initializationStatus && (
              <Text style={styles.initializationStatusText}>
                {initializationStatus}
              </Text>
            )}
          </View>
        )}
      </ScrollView>

      <View style={styles.controls}>
        {textOnlyMode ? (
          <View style={styles.textInputContainer}>
            <TextInput
              style={[styles.textInput, {color: '#1f2937'}]}
              value={userInputText}
              onChangeText={setUserInputText}
              placeholder="Type your message..."
              placeholderTextColor="#9ca3af"
              multiline
              maxLength={500}
              onSubmitEditing={handleSendTextMessage}
              editable={!isLoading && !isSpeaking}
            />
            <TouchableOpacity
              style={[
                styles.sendButton,
                (!userInputText.trim() || isLoading || isSpeaking) &&
                  styles.sendButtonDisabled,
              ]}
              onPress={handleSendTextMessage}
              disabled={!userInputText.trim() || isLoading || isSpeaking}>
              <Text style={styles.sendButtonText}>📤</Text>
            </TouchableOpacity>
          </View>
        ) : (
          // Only show the main Tap to Speak button if there are no messages or if listening
          (messages.length === 0 || isListening) && (
            <Pressable
              style={[styles.micButton, isListening && styles.micButtonActive]}
              onPress={handleToggleListening}
              disabled={isLoading || isSpeaking}
              // @ts-ignore - onContextMenu is a web-only prop
              onContextMenu={(e: React.MouseEvent<HTMLElement>) =>
                e.preventDefault()
              }>
              <Text style={styles.micIcon}>{isListening ? '⏸️' : '🎤'}</Text>
              <Text style={styles.micText}>
                {isListening ? 'Tap to Stop' : 'Tap to Speak'}
              </Text>
            </Pressable>
          )
        )}

        {isSpeaking && (
          <View style={styles.speakingIndicator}>
            <Text style={styles.speakingText}>🔊 AI Speaking...</Text>
          </View>
        )}

        {/* 2 Response Test Options - User can select one to practice */}
        {showSamples && enrichedSampleAnswers.length > 0 && (
          <View style={styles.samplesContainer}>
            <ScrollView style={styles.samplesScrollView}>
              {enrichedSampleAnswers.map((sample, index) => (
                <TouchableOpacity
                  key={index}
                  style={styles.sampleButton}
                  onPress={() => handleUseSample(sample)}>
                  <View style={styles.sampleButtonContent}>
                    <Text style={styles.sampleNumber}>{index + 1}</Text>
                    <View style={styles.sampleTextContainer}>
                      <Text style={styles.sampleText}>{sample.text}</Text>
                      {showTranslation && sample.translation && (
                        <Text style={styles.sampleTranslationText}>
                          💬 {sample.translation}
                        </Text>
                      )}
                      {showPronunciation && sample.pronunciation && (
                        <Text style={styles.samplePronunciationText}>
                          🔊 {sample.pronunciation}
                        </Text>
                      )}
                    </View>
                  </View>
                </TouchableOpacity>
              ))}
            </ScrollView>
          </View>
        )}
      </View>

      {/* Word Definition Modal (feat 3) */}
      <Modal
        visible={showDefinitionModal}
        transparent={true}
        animationType="fade"
        onRequestClose={() => setShowDefinitionModal(false)}>
        <Pressable
          style={styles.modalOverlay}
          onPress={() => setShowDefinitionModal(false)}>
          <View style={styles.modalContent}>
            <Text style={styles.modalTitle}>
              {selectedWord || 'Word Definition'}
            </Text>
            {wordDefinition ? (
              <>
                <Text style={styles.definitionText}>
                  {wordDefinition.definition}
                </Text>
                {wordDefinition.examples.length > 0 && (
                  <>
                    <Text style={styles.examplesTitle}>Examples:</Text>
                    {wordDefinition.examples.map((example, index) => (
                      <Text key={index} style={styles.exampleText}>
                        • {example}
                      </Text>
                    ))}
                  </>
                )}
                <Text style={styles.addedToVocabText}>
                  ✓ Added to vocabulary list
                </Text>
              </>
            ) : (
              <ActivityIndicator size="large" color="#3b82f6" />
            )}
            <TouchableOpacity
              style={styles.closeButton}
              onPress={() => setShowDefinitionModal(false)}>
              <Text style={styles.closeButtonText}>Close</Text>
            </TouchableOpacity>
          </View>
        </Pressable>
      </Modal>

      {/* Grammar/Idiom Modal */}
      <Modal
        visible={showGrammarModal}
        transparent={true}
        animationType="fade"
        onRequestClose={() => setShowGrammarModal(false)}>
        <Pressable
          style={styles.modalOverlay}
          onPress={() => setShowGrammarModal(false)}>
          <View style={styles.modalContent}>
            <Text style={styles.modalTitle}>
              {selectedGrammarHighlight?.text || 'Grammar Pattern'}
            </Text>
            {selectedGrammarHighlight && (
              <>
                <View style={styles.grammarTypeBadge}>
                  <Text style={styles.grammarTypeText}>
                    {selectedGrammarHighlight.type.toUpperCase()}
                  </Text>
                </View>
                <Text style={styles.definitionText}>
                  {selectedGrammarHighlight.explanation}
                </Text>
                {selectedGrammarHighlight.examples &&
                  selectedGrammarHighlight.examples.length > 0 && (
                    <>
                      <Text style={styles.examplesTitle}>Examples:</Text>
                      {selectedGrammarHighlight.examples.map(
                        (example, index) => (
                          <Text key={index} style={styles.exampleText}>
                            • {example}
                          </Text>
                        ),
                      )}
                    </>
                  )}
              </>
            )}
            <TouchableOpacity
              style={styles.closeButton}
              onPress={() => setShowGrammarModal(false)}>
              <Text style={styles.closeButtonText}>Close</Text>
            </TouchableOpacity>
          </View>
        </Pressable>
      </Modal>

      {/* Voice Display Modal - Shows selected response text in large format during playback */}
      <Modal
        visible={showVoiceDisplayModal}
        transparent={true}
        animationType="fade"
        onRequestClose={() => setShowVoiceDisplayModal(false)}>
        <View style={styles.voiceDisplayOverlay}>
          <View style={styles.voiceDisplayContent}>
            <Text style={styles.voiceDisplayText}>{voiceDisplayText}</Text>

            {/* Display translation if available */}
            {showTranslation && voiceDisplayTranslation && (
              <Text style={styles.voiceDisplayTranslation}>
                💬 {voiceDisplayTranslation}
              </Text>
            )}

            {/* Display pronunciation if available */}
            {showPronunciation && voiceDisplayPronunciation && (
              <Text style={styles.voiceDisplayPronunciation}>
                🔊 {voiceDisplayPronunciation}
              </Text>
            )}

            {/* Replay audio button */}
            <TouchableOpacity
              style={styles.voiceDisplayReplayButton}
              onPress={handleReplayVoiceDisplayAudio}
              disabled={isSpeaking}>
              <Text style={styles.voiceDisplayReplayText}>
                {isSpeaking ? '⏸️ 재생 중...' : '🔊 다시 듣기'}
              </Text>
            </TouchableOpacity>

            <TouchableOpacity
              style={styles.voiceDisplayCloseButton}
              onPress={() => setShowVoiceDisplayModal(false)}>
              <Text style={styles.voiceDisplayCloseText}>닫기</Text>
            </TouchableOpacity>
          </View>
        </View>
      </Modal>

      {/* CJK Character Breakdown Modal */}
      <Modal
        visible={showCJKBreakdownModal}
        transparent={true}
        animationType="fade"
        onRequestClose={() => setShowCJKBreakdownModal(false)}>
        <Pressable
          style={styles.modalOverlay}
          onPress={() => setShowCJKBreakdownModal(false)}>
          <Pressable
            style={styles.cjkModalContent}
            onPress={handleCJKModalContentClick}>
            <Text style={styles.modalTitle}>
              {targetLanguage === 'zh' ? '汉字解析' : '漢字解析'}
            </Text>
            <Text style={styles.cjkOriginalSentence}>
              {selectedSentenceForBreakdown}
            </Text>
            <ScrollView style={styles.cjkBreakdownScroll}>
              {cjkCharacterBreakdown.length > 0 ? (
                cjkCharacterBreakdown.map((item, index) => (
                  <View key={index} style={styles.cjkCharacterItem}>
                    <Text style={styles.cjkCharacter}>{item.character}</Text>
                    <View style={styles.cjkCharacterDetails}>
                      <Text style={styles.cjkPronunciation}>
                        🔊 {item.pronunciation}
                      </Text>
                      {item.reading && (
                        <Text style={styles.cjkReading}>📝 {item.reading}</Text>
                      )}
                      <Text style={styles.cjkMeaning}>💬 {item.meaning}</Text>
                    </View>
                  </View>
                ))
              ) : (
                <ActivityIndicator size="large" color="#3b82f6" />
              )}
            </ScrollView>
            <TouchableOpacity
              style={styles.closeButton}
              onPress={() => setShowCJKBreakdownModal(false)}>
              <Text style={styles.closeButtonText}>Close</Text>
            </TouchableOpacity>
          </Pressable>
        </Pressable>
      </Modal>

      {/* Text Input Modal - Feature 4 */}
      <Modal
        visible={showTextInputModal}
        transparent={true}
        animationType="slide"
        onRequestClose={() => setShowTextInputModal(false)}>
        <Pressable
          style={styles.modalOverlay}
          onPress={() => setShowTextInputModal(false)}>
          <Pressable
            style={styles.textInputModalContent}
            onPress={(e) => e.stopPropagation()}>
            <Text style={styles.modalTitle}>
              {t('conversation.textInput.buttonLabel')}
            </Text>
            <TextInput
              style={styles.textInputModalField}
              value={textInputValue}
              onChangeText={setTextInputValue}
              placeholder={t('conversation.textInput.placeholder')}
              placeholderTextColor="#9ca3af"
              multiline
              maxLength={500}
              autoFocus
            />
            <View style={styles.textInputModalButtons}>
              <TouchableOpacity
                style={styles.textInputModalCancelButton}
                onPress={() => {
                  setTextInputValue('');
                  setShowTextInputModal(false);
                }}>
                <Text style={styles.textInputModalCancelText}>
                  {t('conversation.textInput.cancel')}
                </Text>
              </TouchableOpacity>
              <TouchableOpacity
                style={[
                  styles.textInputModalSendButton,
                  !textInputValue.trim() && styles.textInputModalSendButtonDisabled,
                ]}
                onPress={handleSendTextInputModal}
                disabled={!textInputValue.trim()}>
                <Text style={styles.textInputModalSendText}>
                  {t('conversation.textInput.send')}
                </Text>
              </TouchableOpacity>
            </View>
          </Pressable>
        </Pressable>
      </Modal>

      {/* Session Info Modal */}
      <SessionInfoModal
        visible={showSessionInfoModal}
        onClose={() => setShowSessionInfoModal(false)}
        onEndSession={handleEndSession}
        onCopyLogs={handleCopyLogs}
        sessionDuration={elapsedTime}
        tokenUsage={geminiService.current?.getSessionTokenUsage()}
        voiceModel={voiceMethod}
        logs={logCaptureService.current?.getLogs() || ''}
      />
    </SafeAreaView>
  );
};

const styles = StyleSheet.create({
  container: {
    flex: 1,
    backgroundColor: '#f9fafb',
  },
  header: {
    flexDirection: 'row',
    alignItems: 'center',
    paddingHorizontal: 16,
    paddingVertical: 1,
    backgroundColor: '#ffffff',
    borderBottomWidth: 1,
    borderBottomColor: '#e5e7eb',
  },
  compactProgressBarContainer: {
    flex: 1,
    height: 4,
    backgroundColor: '#e5e7eb',
    borderRadius: 2,
    overflow: 'hidden',
  },
  compactProgressBarFill: {
    height: '100%',
    borderRadius: 2,
  },
  messagesContainer: {
    flex: 1,
    flexShrink: 1,
  },
  messagesContent: {
    padding: 16,
    paddingBottom: 8,
  },
  messageRow: {
    marginBottom: 12,
    flexDirection: 'row',
    alignItems: 'flex-end',
  },
  userRow: {
    alignItems: 'flex-end',
    justifyContent: 'flex-end',
  },
  assistantRow: {
    alignItems: 'flex-start',
    justifyContent: 'flex-start',
  },
  messageBubble: {
    maxWidth: '80%',
    padding: 12,
    borderRadius: 16,
  },
  lastAIMessageBubble: {
    maxWidth: '70%',
  },
  userBubble: {
    backgroundColor: '#3b82f6',
  },
  assistantBubble: {
    backgroundColor: '#ffffff',
    borderWidth: 1,
    borderColor: '#e5e7eb',
  },
  messageText: {
    fontSize: 15,
    lineHeight: 20,
  },
  userText: {
    color: '#ffffff',
  },
  assistantText: {
    color: '#1f2937',
  },
  clickableTextContainer: {
    flexDirection: 'row',
    flexWrap: 'wrap',
  },
  clickableWord: {
    color: '#3b82f6',
  },
  normalText: {
    color: '#1f2937',
  },
  loadingContainer: {
    padding: 20,
    alignItems: 'center',
  },
  initializationStatusText: {
    fontSize: 14,
    color: '#3b82f6',
    marginTop: 12,
    textAlign: 'center',
    fontWeight: '500',
  },
  controls: {
    padding: 16,
    backgroundColor: '#ffffff',
    borderTopWidth: 1,
    borderTopColor: '#e5e7eb',
    flexShrink: 0,
  },
  micButton: {
    backgroundColor: '#3b82f6',
    padding: 20,
    borderRadius: 16,
    alignItems: 'center',
  },
  micButtonActive: {
    backgroundColor: '#ef4444',
  },
  micIcon: {
    fontSize: 32,
    marginBottom: 8,
  },
  micText: {
    color: '#ffffff',
    fontSize: 16,
    fontWeight: '600',
  },
  speakingIndicator: {
    marginTop: 12,
    padding: 12,
    backgroundColor: '#eff6ff',
    borderRadius: 8,
    alignItems: 'center',
  },
  speakingText: {
    fontSize: 14,
    color: '#3b82f6',
  },
  samplesContainer: {
    marginTop: 12,
    padding: 12,
    backgroundColor: '#f0f9ff',
    borderRadius: 8,
    borderWidth: 1,
    borderColor: '#bfdbfe',
    maxHeight: 300,
  },
  samplesScrollView: {
    maxHeight: 280,
  },
  sampleButton: {
    backgroundColor: '#ffffff',
    padding: 12,
    borderRadius: 8,
    marginBottom: 8,
    borderWidth: 1,
    borderColor: '#3b82f6',
  },
  sampleButtonContent: {
    flexDirection: 'row',
    alignItems: 'flex-start',
  },
  sampleNumber: {
    fontSize: 16,
    fontWeight: '700',
    color: '#3b82f6',
    marginRight: 8,
    minWidth: 20,
  },
  sampleTextContainer: {
    flex: 1,
  },
  sampleText: {
    fontSize: 14,
    color: '#1f2937',
  },
  sampleTranslationText: {
    fontSize: 12,
    color: '#6b7280',
    fontStyle: 'italic',
    marginTop: 4,
    lineHeight: 16,
  },
  samplePronunciationText: {
    fontSize: 12,
    color: '#8b5cf6',
    fontStyle: 'italic',
    marginTop: 2,
    lineHeight: 16,
  },
  modalOverlay: {
    flex: 1,
    backgroundColor: 'rgba(0, 0, 0, 0.5)',
    justifyContent: 'center',
    alignItems: 'center',
  },
  modalContent: {
    backgroundColor: '#ffffff',
    borderRadius: 16,
    padding: 24,
    width: '100%',
    maxWidth: 400,
    maxHeight: '80%',
  },
  modalTitle: {
    fontSize: 20,
    fontWeight: '700',
    color: '#1f2937',
    marginBottom: 16,
  },
  definitionText: {
    fontSize: 16,
    color: '#374151',
    marginBottom: 16,
    lineHeight: 24,
  },
  examplesTitle: {
    fontSize: 14,
    fontWeight: '600',
    color: '#6b7280',
    marginBottom: 8,
  },
  exampleText: {
    fontSize: 14,
    color: '#4b5563',
    marginBottom: 6,
    lineHeight: 20,
  },
  addedToVocabText: {
    fontSize: 12,
    color: '#10b981',
    marginTop: 12,
    fontStyle: 'italic',
  },
  closeButton: {
    backgroundColor: '#3b82f6',
    padding: 12,
    borderRadius: 8,
    marginTop: 16,
    alignItems: 'center',
  },
  closeButtonText: {
    color: '#ffffff',
    fontSize: 16,
    fontWeight: '600',
  },
  translationText: {
    fontSize: 13,
    color: '#6b7280',
    fontStyle: 'italic',
    marginTop: 8,
    lineHeight: 18,
  },
  pronunciationText: {
    fontSize: 13,
    color: '#8b5cf6',
    fontStyle: 'italic',
    marginTop: 6,
    lineHeight: 18,
  },
  grammarHighlight: {
    backgroundColor: '#fef3c7',
    color: '#92400e',
    fontWeight: '600',
  },
  idiomHighlight: {
    backgroundColor: '#dbeafe',
    color: '#1e40af',
  },
  phraseHighlight: {
    backgroundColor: '#dcfce7',
    color: '#166534',
  },
  grammarTypeBadge: {
    alignSelf: 'flex-start',
    backgroundColor: '#3b82f6',
    paddingHorizontal: 12,
    paddingVertical: 4,
    borderRadius: 12,
    marginBottom: 12,
  },
  grammarTypeText: {
    color: '#ffffff',
    fontSize: 11,
    fontWeight: '700',
  },
  cjkBreakdownButton: {
    paddingVertical: 6,
    paddingHorizontal: 12,
    backgroundColor: 'rgba(139, 92, 246, 0.1)',
    borderRadius: 6,
    alignSelf: 'flex-start',
    borderWidth: 1,
    borderColor: 'rgba(139, 92, 246, 0.3)',
  },
  cjkBreakdownButtonText: {
    fontSize: 12,
    color: '#8b5cf6',
    fontWeight: '500',
  },
  cjkModalContent: {
    backgroundColor: '#ffffff',
    borderRadius: 16,
    padding: 24,
    width: '100%',
    height: '100%',
  },
  cjkOriginalSentence: {
    fontSize: 18,
    fontWeight: '600',
    color: '#1f2937',
    marginBottom: 16,
    padding: 12,
    backgroundColor: '#f3f4f6',
    borderRadius: 8,
    textAlign: 'center',
  },
  cjkBreakdownScroll: {
    flex: 1,
  },
  cjkCharacterItem: {
    flexDirection: 'row',
    alignItems: 'flex-start',
    paddingVertical: 12,
    paddingHorizontal: 8,
    borderBottomWidth: 1,
    borderBottomColor: '#e5e7eb',
  },
  cjkCharacter: {
    fontSize: 32,
    fontWeight: '700',
    color: '#1f2937',
    marginRight: 16,
    minWidth: 50,
    textAlign: 'center',
  },
  cjkCharacterDetails: {
    flex: 1,
  },
  cjkPronunciation: {
    fontSize: 14,
    color: '#8b5cf6',
    fontWeight: '600',
    marginBottom: 4,
  },
  cjkReading: {
    fontSize: 14,
    color: '#3b82f6',
    fontWeight: '500',
    marginBottom: 4,
  },
  cjkMeaning: {
    fontSize: 14,
    color: '#4b5563',
    lineHeight: 20,
  },
  voiceDisplayOverlay: {
    flex: 1,
    backgroundColor: 'rgba(0, 0, 0, 0.85)',
    justifyContent: 'center',
    alignItems: 'center',
    padding: 20,
  },
  voiceDisplayContent: {
    backgroundColor: '#ffffff',
    borderRadius: 24,
    padding: 32,
    width: '90%',
    maxWidth: 600,
    alignItems: 'center',
    shadowColor: '#000',
    shadowOffset: {width: 0, height: 4},
    shadowOpacity: 0.3,
    shadowRadius: 8,
    elevation: 10,
  },
  voiceDisplayText: {
    fontSize: 28,
    fontWeight: '600',
    color: '#1f2937',
    textAlign: 'center',
    lineHeight: 42,
    marginBottom: 16,
  },
  voiceDisplayTranslation: {
    fontSize: 16,
    color: '#6b7280',
    fontStyle: 'italic',
    textAlign: 'center',
    lineHeight: 24,
    marginBottom: 8,
  },
  voiceDisplayPronunciation: {
    fontSize: 16,
    color: '#8b5cf6',
    fontStyle: 'italic',
    textAlign: 'center',
    lineHeight: 24,
    marginBottom: 16,
  },
  voiceDisplayReplayButton: {
    backgroundColor: '#3b82f6',
    paddingHorizontal: 24,
    paddingVertical: 12,
    borderRadius: 12,
    marginTop: 16,
    marginBottom: 12,
  },
  voiceDisplayReplayText: {
    fontSize: 14,
    fontWeight: '600',
    color: '#ffffff',
  },
  voiceDisplayCloseButton: {
    backgroundColor: '#e5e7eb',
    paddingHorizontal: 24,
    paddingVertical: 12,
    borderRadius: 12,
  },
  voiceDisplayCloseText: {
    fontSize: 14,
    fontWeight: '600',
    color: '#4b5563',
  },
  // AI message buttons row (CJK breakdown + Replay)
  aiMessageButtonsRow: {
    flexDirection: 'row',
    marginTop: 8,
    gap: 8,
  },
  // Feature 1: Replay button styles
  replayButton: {
    paddingVertical: 6,
    paddingHorizontal: 12,
    backgroundColor: 'rgba(59, 130, 246, 0.1)',
    borderRadius: 6,
    alignSelf: 'flex-start',
    borderWidth: 1,
    borderColor: 'rgba(59, 130, 246, 0.3)',
  },
  replayButtonText: {
    fontSize: 12,
    color: '#3b82f6',
    fontWeight: '500',
  },
  textInputContainer: {
    flexDirection: 'row',
    alignItems: 'flex-end',
    gap: 8,
  },
  textInput: {
    flex: 1,
    backgroundColor: '#ffffff',
    borderWidth: 1,
    borderColor: '#d1d5db',
    borderRadius: 12,
    padding: 12,
    fontSize: 16,
    maxHeight: 100,
    minHeight: 48,
  },
  sendButton: {
    backgroundColor: '#3b82f6',
    width: 48,
    height: 48,
    borderRadius: 12,
    alignItems: 'center',
    justifyContent: 'center',
  },
  sendButtonDisabled: {
    backgroundColor: '#9ca3af',
    opacity: 0.5,
  },
  sendButtonText: {
    fontSize: 24,
  },
  // New container styles for message with action buttons
  messageContainer: {
    marginBottom: 12,
  },
  userContainer: {
    alignItems: 'flex-end',
  },
  assistantContainer: {
    alignItems: 'flex-start',
  },
  // Features 2, 3, 4: Action buttons container (below message)
  actionButtonsContainer: {
    marginTop: 8,
    gap: 8,
  },
  // Feature 4: Text Input button
  textInputButton: {
    flexDirection: 'row',
    alignItems: 'center',
    justifyContent: 'center',
    backgroundColor: '#8b5cf6',
    paddingVertical: 10,
    paddingHorizontal: 16,
    borderRadius: 8,
    gap: 8,
    shadowColor: '#000',
    shadowOffset: {width: 0, height: 2},
    shadowOpacity: 0.1,
    shadowRadius: 3,
    elevation: 3,
  },
  textInputButtonIcon: {
    fontSize: 18,
  },
  textInputButtonText: {
    color: '#ffffff',
    fontSize: 14,
    fontWeight: '600',
  },
  // Features 2 & 3: Tap to Speak button (square shape, below message)
  tapToSpeakButton: {
    flexDirection: 'row',
    alignItems: 'center',
    justifyContent: 'center',
    backgroundColor: '#3b82f6',
    paddingVertical: 12,
    paddingHorizontal: 16,
    borderRadius: 8,
    gap: 8,
    shadowColor: '#000',
    shadowOffset: {width: 0, height: 2},
    shadowOpacity: 0.2,
    shadowRadius: 4,
    elevation: 4,
  },
  tapToSpeakButtonIcon: {
    fontSize: 20,
  },
  tapToSpeakButtonText: {
    color: '#ffffff',
    fontSize: 16,
    fontWeight: '600',
  },
  // Text Input Modal styles
  textInputModalContent: {
    backgroundColor: '#ffffff',
    borderRadius: 16,
    padding: 24,
    width: '90%',
    maxWidth: 500,
  },
  textInputModalField: {
    backgroundColor: '#f9fafb',
    borderWidth: 1,
    borderColor: '#d1d5db',
    borderRadius: 12,
    padding: 12,
    fontSize: 16,
    minHeight: 100,
    maxHeight: 200,
    textAlignVertical: 'top',
    color: '#1f2937',
  },
  textInputModalButtons: {
    flexDirection: 'row',
    justifyContent: 'flex-end',
    gap: 12,
    marginTop: 16,
  },
  textInputModalCancelButton: {
    paddingVertical: 10,
    paddingHorizontal: 20,
    borderRadius: 8,
    backgroundColor: '#e5e7eb',
  },
  textInputModalCancelText: {
    color: '#4b5563',
    fontSize: 14,
    fontWeight: '600',
  },
  textInputModalSendButton: {
    paddingVertical: 10,
    paddingHorizontal: 20,
    borderRadius: 8,
    backgroundColor: '#3b82f6',
  },
  textInputModalSendButtonDisabled: {
    backgroundColor: '#9ca3af',
    opacity: 0.5,
  },
  textInputModalSendText: {
    color: '#ffffff',
    fontSize: 14,
    fontWeight: '600',
  },
});

export default ConversationScreen;<|MERGE_RESOLUTION|>--- conflicted
+++ resolved
@@ -97,15 +97,9 @@
   const [isInitializing, setIsInitializing] = useState(true);
   const [showSessionInfoModal, setShowSessionInfoModal] = useState(false);
   const [targetLanguage, setTargetLanguage] = useState<string>('en');
-<<<<<<< HEAD
   const [maxSessionDuration, setMaxSessionDuration] = useState(CONVERSATION_CONFIG.maxDuration);
   const [showTextInputModal, setShowTextInputModal] = useState(false);
   const [textInputValue, setTextInputValue] = useState('');
-=======
-  const [maxSessionDuration, setMaxSessionDuration] = useState(
-    CONVERSATION_CONFIG.maxDuration,
-  );
->>>>>>> f4f49035
 
   const geminiService = useRef<GeminiService | null>(null);
   const voiceService = useRef<VoiceService | null>(null);
@@ -1452,24 +1446,6 @@
                   styles.messageRow,
                   message.role === 'user' ? styles.userRow : styles.assistantRow,
                 ]}>
-<<<<<<< HEAD
-                <View
-                  style={[
-                    styles.messageBubble,
-                    message.role === 'user'
-                      ? styles.userBubble
-                      : styles.assistantBubble,
-                  ]}>
-                  {message.role === 'assistant' ? (
-                    <>
-                      <View style={styles.clickableTextContainer}>
-                        {renderClickableWords(message)}
-                      </View>
-                      {showTranslation && message.translation && (
-                        <Text style={styles.translationText}>
-                          💬 {message.translation}
-                        </Text>
-=======
                 {message.role === 'assistant' ? (
                   <>
                     <View style={styles.clickableTextContainer}>
@@ -1498,7 +1474,6 @@
                             {targetLanguage === 'zh' ? '汉字解析' : '漢字解析'}
                           </Text>
                         </TouchableOpacity>
->>>>>>> f4f49035
                       )}
                       {showPronunciation && message.pronunciation && (
                         <Text style={styles.pronunciationText}>
