--- conflicted
+++ resolved
@@ -12,7 +12,6 @@
   SafeAreaView,
   Alert,
 } from 'react-native';
-<<<<<<< HEAD
 import {useTranslation} from 'react-i18next';
 import {ConversationTopic} from '../types';
 import {getTopicIcon} from '../utils/helpers';
@@ -49,74 +48,6 @@
   ];
 
   const handleTopicSelect = (topic: ConversationTopic) => {
-=======
-import AsyncStorage from '@react-native-async-storage/async-storage';
-import {ConversationTopic} from '../types';
-import {getTopicDisplayName, getTopicIcon} from '../utils/helpers';
-import {STORAGE_KEYS} from '../config/gemini.config';
-
-const topics = [
-  {
-    topic: ConversationTopic.DAILY,
-    description: 'Practice everyday conversations about daily life',
-  },
-  {
-    topic: ConversationTopic.TRAVEL,
-    description: 'Learn travel-related phrases and scenarios',
-  },
-  {
-    topic: ConversationTopic.BUSINESS,
-    description: 'Professional business English and etiquette',
-  },
-  {
-    topic: ConversationTopic.CASUAL,
-    description: 'Informal chats about entertainment and hobbies',
-  },
-  {
-    topic: ConversationTopic.PROFESSIONAL,
-    description: 'Workplace communication and collaboration',
-  },
-];
-
-const TopicSelectionScreen = ({navigation}: any) => {
-  useEffect(() => {
-    checkApiKey();
-    // eslint-disable-next-line react-hooks/exhaustive-deps
-  }, []);
-
-  const showApiKeyAlert = (onCancel?: () => void) => {
-    Alert.alert(
-      'API Key Required',
-      'You need a Gemini API key to start practicing. You can get one for free from Google AI Studio.\n\nPlease go to Settings to configure your API key.',
-      [
-        {
-          text: 'Cancel',
-          onPress: onCancel,
-          style: 'cancel',
-        },
-        {
-          text: 'Go to Settings',
-          onPress: () => navigation.navigate('Settings'),
-        },
-      ],
-    );
-  };
-
-  const checkApiKey = async () => {
-    const apiKey = await AsyncStorage.getItem(STORAGE_KEYS.API_KEY);
-    if (!apiKey) {
-      showApiKeyAlert(() => navigation.goBack());
-    }
-  };
-
-  const handleTopicSelect = async (topic: ConversationTopic) => {
-    // Check API key again before navigation
-    const apiKey = await AsyncStorage.getItem(STORAGE_KEYS.API_KEY);
-    if (!apiKey) {
-      showApiKeyAlert();
-      return;
-    }
->>>>>>> 11a7a2b6
     navigation.navigate('Conversation', {topic});
   };
 
