--- conflicted
+++ resolved
@@ -59,12 +59,8 @@
   const [showGrammarHighlights, setShowGrammarHighlights] = useState(false);
   const [textOnlyMode, setTextOnlyMode] = useState(false);
   const [ttsProvider, setTtsProvider] = useState<TTSProvider>('google-cloud');
-<<<<<<< HEAD
   const [sessionDuration, setSessionDuration] = useState(300);
   
-=======
-
->>>>>>> 8d7d4edd
   useEffect(() => {
     loadApiKey();
     loadTtsApiKey();
